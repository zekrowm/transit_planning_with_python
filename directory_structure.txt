--- conflicted
+++ resolved
@@ -16,16 +16,9 @@
 ├── helpers/
 │   └── gtfs_helpers.py
 └── scripts/
-<<<<<<< HEAD
-    ├── field_tools/
-    │   ├── printable_block_schedules.py
-    │   ├── ridecheck_cluster_checklists.py
-    │   └── ridecheck_results_processor.py
-=======
     ├── block_and_bay_tools/
     │   ├── bay_usage_analyzer.py
     │   └── gtfs_block_status_timeline.py
->>>>>>> 274d7df9
     ├── census_tools/
     │   ├── uscensus_blocks_merge_gpd.py
     │   ├── uscensus_blocks_table_join_gpd.py
